--- conflicted
+++ resolved
@@ -13,7 +13,6 @@
 Si la oferta se realiza cerca del final (últimos 10 minutos), la subasta se extiende automáticamente hasta un máximo de 7 días.
 Se actualizan los registros de depósitos y el historial de ofertas.
 El mejor postor y la oferta más alta se actualizan en cada nueva oferta válida.
-<<<<<<< HEAD
 3. Retiros Parciales (partialWithdraw)
 Mientras la subasta está activa, los ofertantes pueden retirar cualquier exceso de
 depósito que no esté incluido en su última oferta.
@@ -22,8 +21,6 @@
 depósito, menos una comisión del 2% que se transfiere al propietario.
 El ganador no puede retirar su depósito, ya que este corresponde al pago de la
 subasta.
-Utilizo esta funcion porque es segura: el usuario inicia la transacción, evitando problemas de gas y ataques de denegación de servicio. el modelo push (que no es recomendable para subastas publicas). Tiene como ventaja que los usuarios no precisan realizar nada 
-Escalable: no depende de la cantidad de participantes.
 5. Finalización y Cancelación
 El propietario puede finalizar la subasta manualmente antes del tiempo límite.
 El propietario puede cancelar la subasta solo si no se han realizado ofertas.
@@ -33,40 +30,6 @@
 7. Consulta de Historial
 Cualquier usuario puede consultar el número de ofertas y el historial completo de
 las mismas.
-=======
-
-
-3.	Retiros Parciales (partialWithdraw)
-Mientras la subasta está activa, los ofertantes pueden retirar cualquier exceso de depósito que no esté incluido en su última oferta.
- 
-4.	Retiros de Depósito tras la Subasta (withdrawDeposit)
-Cuando la subasta termina, los ofertantes que no ganaron pueden retirar su depósito, menos una comisión del 2% que se transfiere al propietario.
-El ganador no puede retirar su depósito, ya que este corresponde al pago de la subasta.
-Escalable: no depende de la cantidad de participantes.
-•	Utilizo esta funcion porque es segura: el usuario inicia la transacción, evitando problemas de gas y ataques de denegación de servicio. el modelo push (que no es recomendable para subastas publicas). Tiene como ventaja que los usuarios no precisan realizar nada para recibir su reembolso. Riesgo de denegación de servicio: Si un usuario es un contrato malicioso o rechaza ETH, puede hacer que toda la función falle. Límites de gas: Si hay muchos participantes, la transacción puede quedarse sin gas y revertir.
-
-5.	Finalización y Cancelación
-El propietario puede finalizar la subasta manualmente antes del tiempo límite. El propietario puede cancelar la subasta solo si no se han realizado ofertas.
-
-6.	Retiro de Fondos por el Propietario (withdrawFunds)
-
-Tras finalizar la subasta, el propietario puede retirar la oferta ganadora (el monto más alto ofertado).
-•	onlyOwner: Solo el propietario del contrato puede llamar a esta función.
-•	onlyWhenEnded: Ejecutable solo al finalizar la subasta.
-Chequeos de seguridad:
-require(!fundsWithdrawn, "Funds already withdrawn"); Asegura que los fondos no hayan sido retirados previamente.
-require(highestBid > 0, "No funds to withdraw"); Permite el retiro solo si hay una oferta ganadora.
-Actualización del estado:
-fundsWithdrawn = true; Marca que los fondos ya fueron retirados.
-Transferencia de fondos:
-(bool success, ) = payable(owner).call{value: highestBid}(""); Envía el monto al propietario.
-Verificación de la transferencia:
-require(success, "Failed to withdraw funds"); Si la transferencia falla, la función revierte.
-
-7.	Consulta de Historial
-Cualquier usuario puede consultar el número de ofertas y el historial completo de las mismas.
-
->>>>>>> 4160bcaf
 Variables Clave
 owner: Dirección del propietario del contrato. auctionEndTime: Momento en que finaliza la subasta.
 maxExtensionTime y extendedTime: Controlan la extensión máxima de la subasta. highestBidder y highestBid: Mejor postor y su oferta.
